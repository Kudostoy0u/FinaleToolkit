from __future__ import annotations
import time
import gzip
import tempfile as tf
from typing import Union, TextIO, Tuple, List, Generator
from sys import stderr, stdout

import numpy as np
from numpy.typing import NDArray
from numba import jit
import pysam
from tqdm import tqdm


def _get_contigs(
        input_file: Union[str, pysam.AlignmentFile],
        verbose: bool=False
    ) -> list:
    """
    Retrieves contigs from input_file and returns lists of contig names
    and lengths
    """

    input_is_file = False
    try:
        # handling input types
        if (type(input_file) == pysam.AlignmentFile):
            sam_file = input_file
        elif input_file.endswith('bam'):
            input_is_file = True
            if (verbose):
                stderr.write(f'Opening {input_file}\n')
            sam_file = pysam.AlignmentFile(input_file)
        else:
            raise ValueError(
                'Invalid input_file type. Only BAM or SAM files are allowed.'
            )
        contigs = sam_file.references
        lengths = sam_file.lengths
    finally:
        if input_is_file:
            sam_file.close()

    return zip(contigs, lengths)


def frag_bam_to_bed(input_file: Union[str, pysam.AlignmentFile],
                    output_file: str,
                    contig: str=None,
                    quality_threshold: int=30,
                    verbose: bool=False):
    """
    Take paired-end reads from bam_file and write to a BED file.

    Parameters
    ----------
    input_file : pysam.AlignedFile or str
    output_file : str
    contig : str, optional
    quality_threshold : int, optional
    verbose : bool, optional
    """
    if (verbose):
        start_time = time.time()
        print('Opening file')

    sam_file = None
    try:
        # Open file or asign AlignmentFile to sam_file
        if (type(input_file) == pysam.AlignmentFile):
            sam_file = input_file
        elif (type(input_file) == str):
            sam_file = pysam.AlignmentFile(input_file)
        else:
            raise TypeError(
                ("bam_file should be an AlignmentFile or path string.")
                )

        # Open output file
        if output_file.endswith('.gz'):
            out = gzip.open(output_file, 'wt')
        else:
            out = open(output_file, 'w')

        # iterate through reads and send to BED
        for read1 in sam_file.fetch(contig=contig):
            # Only select forward strand and filter out non-paired-end
            # reads and low-quality reads
            if (_not_read1_or_low_quality(read1, quality_threshold)):
                pass
            else:
                out.write(
                    f'{read1.reference_name}\t{read1.reference_start}\t'
                    f'{read1.reference_start + read1.template_length}\n'
                    )
    except Exception as e:
        print("An error occurred:", str(e))

    finally:
        # Close everything when done
        if (type(input_file) == str):
            sam_file.close()
        out.close()

    if (verbose):
        end_time = time.time()
        print(f'frag_bam_to_bed took {end_time - start_time} s to complete',
              flush=True)


@jit(nopython=True)
def frags_in_region(frag_array: NDArray[np.int64],
                   minimum: int,
                   maximum: int) -> NDArray[np.int64]:
    """
    Takes an array of coordinates for ends of fragments and returns an
    array of fragments with coverage in the specified region. That is, a
    fragment is included if at least one base is in [minimum, maximum).

    Parameters
    ----------
    frag_array : ndarray
    minimum : int
    maximum : int

    Returns
    -------
    filtered_frags : ndarray
    """
    in_region = np.logical_and(
        np.less(frag_array[:, 0], maximum),
        np.greater_equal(frag_array[:, 1], minimum)
        )
    filtered_frags = frag_array[in_region]
    return filtered_frags


def frag_generator(
    input_file: Union[str, pysam.AlignmentFile, pysam.TabixFile],
    contig: str,
    quality_threshold: int=30,
    start: int=None,
    stop: int=None,
    fraction_low: int=120,
    fraction_high: int=180,
    intersect_policy: str="midpoint",
    verbose: bool=False
) -> Generator[Tuple]:
    """
    Reads from BAM, SAM, or BED file and returns tuples containing
    contig (chromosome), start, stop (end), mapq, and strand for each fragment.
    Optionally may filter for mapq, size, and intersection with a region.

    Parameters
    ----------
    input_file : str or AlignmentFile
    contig : str
    quality_threshold : int, optional
    start : int, optional
    stop : int, optional
    fraction_low : int, optional
        Specifies lowest fragment length included in array. Default is
        120, equivalent to long fraction.
    fraction_high : int, optional
        Specifies highest fragment length included in array. Default is
        120, equivalent to long fraction.
    intersect_policy : str, optional
        Specifies what policy is used to include fragments in the
        given interval. Default is "midpoint". Policies include:
        - midpoint: the average of end coordinates of a fragment lies
        in the interval.
        - any: any part of the fragment is in the interval.
    verbose : bool, optional

    Returns
    -------
    frag_ends : Generator
        Generator that yields tuples containing the region covered by
        each fragment in input_file.
    """
    try:
        # check type of input and open if needed
        input_file_is_str = False   # file was opened in this context
        is_sam = False  # file is SAM/BAM, not tabix indexed
        if type(input_file) == str:   # path string
            input_file_is_str == True
            # check file type
            if (
                input_file.endswith('.sam')
                or input_file.endswith('.bam')
                or input_file.endswith('.cram')
            ):
                is_sam = True
                sam_file = pysam.AlignmentFile(input_file, 'r')
            elif (
                input_file.endswith('frag.gz')
                or input_file.endswith('bed.gz')
            ):
                tbx = pysam.TabixFile(input_file, 'r')
        elif type(input_file) == pysam.AlignmentFile:
            is_sam = True
            sam_file = input_file
        elif type(input_file) == pysam.TabixFile:
            tbx = input_file
        else:
            raise TypeError(
                f'{type(input_file)} is invalid type for input_file.'
            )
        
        # setting filter based on intersect policy
        if intersect_policy == 'midpoint':
            check_intersect = lambda r_start, r_stop, f_start, f_stop : (
                (r_start is None or ((f_start+f_stop)/2) >= r_start)
                and (r_stop is None or ((f_start+f_stop)/2) < r_stop)
            )
        elif intersect_policy == 'any':
            check_intersect = lambda r_start, r_stop, f_start, f_stop : (
                (r_start is None or f_stop > r_start)
                and (r_stop is None or f_start < r_stop)
            )
        else:
            raise ValueError(f'{intersect_policy} is not a valid policy')

        #FIXME: raise exception if start and stop specified but not contig
        if is_sam:
            for read in sam_file.fetch(contig, start, stop):
                # Only select read1 and filter out non-paired-end
                # reads and low-quality reads
                try:
                    if (low_quality_read_pairs(read, quality_threshold)
                        or read.is_read2):
                        pass
                    elif (
                        abs(frag_length := read.template_length) >= fraction_low
                        and abs(frag_length) <= fraction_high
                    ):
                        if read.template_length > 0:
                            f_start = read.reference_start
                            f_stop = read.reference_start + read.template_length
                            if (check_intersect(start, stop, f_start, f_stop)):
                                assert read.reference_start < read.reference_start + read.template_length, f"forward start {read.reference_start} after stop {read.reference_start + read.template_length} on chrom {read.reference_name} with read_is_forward {read.is_forward}."
                                yield (
                                    read.reference_name,
                                    read.reference_start,
                                    read.reference_start + read.template_length,
                                    read.mapping_quality,
                                    read.is_forward
                                )
                        elif read.template_length < 0:
                            f_start = read.reference_end + read.template_length
                            f_stop = read.reference_end
                            if (check_intersect(start, stop, f_start, f_stop)):
                                assert read.reference_end + read.template_length < read.reference_end, f"reverse start {read.reference_end + read.template_length} after stop {read.reference_end} on chrom {read.reference_name} with read_is_forward {read.is_forward}."
                                yield (
                                    read.reference_name,
                                    read.reference_end + read.template_length,
                                    read.reference_end,
                                    read.mapping_quality,
                                    read.is_forward 
                                )
                # HACK: for some reason read_length is sometimes None
                except TypeError as e:
                    stderr.writelines(["Type error encountered.\n",
                                       f"Fragment length: {frag_length}\n",
                                       f"fraction_low: {fraction_low}\n",
                                       f"fraction_high: {fraction_high}\n",
                                       "Skipping interval.\n",
                                       f"Error: {e}\n"])

        else:
            for line in tbx.fetch(
                contig, start, stop, parser=pysam.asTuple()
            ):
                read_start = int(line[1])
                read_stop = int(line[2])
                mapq = int(line[3])
                frag_length = read_stop - read_start
                read_on_plus = '+' in line[4]
                try:
                    if (frag_length >= fraction_low
                        and frag_length <= fraction_high
                        and mapq >= quality_threshold
                        ):
                        yield contig, read_start, read_stop, mapq, read_on_plus
                # HACK: for some reason read_length is sometimes None
                except TypeError:
                    continue

    finally:
        if input_file_is_str and is_sam:
            sam_file.close()
        elif input_file_is_str:
            tbx.close()


def frag_array(input_file: Union[str, pysam.AlignmentFile],
               contig: str,
               quality_threshold: int=30,
               start: int=None,
               stop: int=None,
               fraction_low: int=120,
               fraction_high: int=180,
               intersect_policy: str="midpoint",
               verbose: bool=False
               ) -> NDArray:
    """
    Reads from BAM, SAM, or BED file and returns a two column matrix
    with fragment start and stop positions.

    Parameters
    ----------
    input_file : str or AlignmentFile
    contig : str
    quality_threshold : int, optional
    start : int, optional
    stop : int, optional
    fraction_low : int, optional
        Specifies lowest fragment length included in array. Default is
        120, equivalent to long fraction.
    fraction_high : int, optional
        Specifies highest fragment length included in array. Default is
        120, equivalent to long fraction.
        intersect_policy : str, optional
        Specifies what policy is used to include fragments in the
        given interval. Default is "midpoint". Policies include:
        - midpoint: the average of end coordinates of a fragment lies
        in the interval.
        - any: any part of the fragment is in the interval.v
    verbose : bool, optional

    Returns
    -------
    frag_ends : NDArray
        'NDArray' with shape (n, 3) where column 1 contains fragment
        start position and column 2 contains fragment stop position, and
        column3 is 1 of on the + strand and is 0 if on the - strand.
        If no fragments exist in the specified minimum-maximum interval,
        the returned 'ndarray' will have a shape of (0, 3)
    """
    # use the frag_generator to create a list of intervals
    if verbose:
        stderr.write("frag_array: fetching fragments\n")

    frag_list = [
        (frag_start, frag_stop, strand)
        for _, frag_start, frag_stop, _, strand
        in frag_generator(
            input_file,
            contig,
            quality_threshold,
            start,
            stop,
            fraction_low,
            fraction_high,
            intersect_policy,
            verbose
        )
    ]
    if verbose:
        stderr.write("frag_array: converting to array\n")
    # convert to struct array
    frag_ends = np.array(frag_list, dtype=[("start", "i8"),("stop", "i8"),("strand", "?")])

    assert frag_ends.ndim == 1, (f'frag_ends has dims {frag_ends.ndim} and '
                                 f'shape {frag_ends.shape}')
    return frag_ends


def low_quality_read_pairs(read, min_mapq=30):
    """
    Return `True` if the sequenced read described in `read` is not a
    properly paired read with a Phred score exceeding `min_mapq`. Based
    on https://github.com/epifluidlab/cofragr/blob/master/python/frag_su
    mmary_in_intervals.py

    Equivalent to -F 3852 -f 3

    Parameters
    ----------
    read : pysam.AlignedSegment
        Sequenced read to check for quality, perfect pairing and if it
        is mapped.
    min_mapq : int, optional
        Minimum Phred score for map quality of read. Defaults to 30.

    Returns
    -------
    is_low_quality : bool
        True if read is low quality, unmapped, not properly paired.
    """

    return (read.is_unmapped    # 0x4
            or read.is_secondary    # 0x100
            or (not read.is_paired) # not 0x1
            or read.mate_is_unmapped    # 0x8
            or read.is_duplicate    # 0x400
            or read.mapping_quality < min_mapq
            or read.is_qcfail   # 0x200
            or read.is_supplementary    # 0x800
            or (not read.is_proper_pair)   # not 0x2
            or (read.is_reverse and read.mate_is_reverse))   # -G 48


def _not_read1_or_low_quality(read: pysam.AlignedRead, min_mapq: int=30):
    """
    Return `True` if the sequenced read described in `read` is not read1
    and a properly paired read with a Phred score exceeding `min_mapq`.

    Parameters
    ----------
    read : pysam.AlignedSegment
        Sequenced read to check for quality, perfect pairing and if it
        is mapped.
    min_mapq : int, optional
        Minimum Phred score for map quality of read. Defaults to 30.

    Returns
    -------
    is_low_quality : bool
        True if read is either not read1, is low quality, is unmapped,
        or is not properly paired.
    """
    return (low_quality_read_pairs(read, min_mapq=min_mapq)
            or not read.is_read1)


def _get_intervals(
    input_file: Union[str, pysam.AlignmentFile],
    interval_file: str,
    intersect_policy: str,
    quality_threshold: int,
    verbose: Union[bool, int]
<<<<<<< HEAD
) -> list[Tuple[str,str,int,int,str,str,int,int]]:
    """Helper function to read intervals from bed file."""
=======
) -> list[Tuple[str, str, int, int, str, str, int]]:
    """
    Helper function to read intervals from bed file.
    Returns list of tuples:
    (input_file, chrom, start, stop, name, intersect_policy,
    quality_threshold, verbosity)
    """
>>>>>>> cee9e936
    intervals = []  # list of inputs for single_coverage

    with open(interval_file) as bed:
        for line in bed:
            if ~line.startswith('#'):
                if line != '':
                    contig, start, stop, *name = line.split()
                    start = int(start)
                    stop = int(stop)
                    name = name[0] if len(name) > 1 else '.'
                    interval = (
                        input_file,
                        contig,
                        start,
                        stop,
                        name,
                        intersect_policy,
                        quality_threshold,
                        verbose - 1 if verbose > 1 else 0
                    )
                    intervals.append(interval)
                else:
                    break
    return intervals


def genome2list(genome_file: str) -> list:
    """
    Reads a GENOME text file into a list of tuples (chrom, length)

    Parameters
    ----------
    genome_file : str
        String containing path to GENOME format file

    Returns
    _______
    chroms : str
        List of tuples containing chrom/contig names and lengths
    """
    chroms = []
    with open(genome_file) as file:
        for line in file:
            if line != '\n':
                chroms.append((
                    (contents:=line.split('\t'))[0],
                    int(contents[1])
                ))
    return chroms


def overlaps(
    contigs_1: NDArray,
    starts_1: NDArray,
    stops_1: NDArray,
    contigs_2: NDArray,
    starts_2: NDArray,
    stops_2: NDArray,
) -> NDArray:
    """
    Function that performs vectorized computation of overlaps. Returns
    an array of same shape as contig_1 that is true if the intervals
    for set 1 each have any overlap with an interval in set 2.
    """
    contigs_1 = contigs_1[:, np.newaxis]
    starts_1 = starts_1[:, np.newaxis]
    stops_1 = stops_1[:, np.newaxis]

    contigs_2 = contigs_2[np.newaxis]
    starts_2 = starts_2[np.newaxis]
    stops_2 = stops_2[np.newaxis]

    contig_blind_overlaps = np.logical_and(
        (starts_1 < stops_2),
        (stops_1 > starts_2)
    )
    in_same_contig = contigs_1 == contigs_2
    raw_overlaps = np.logical_and(contig_blind_overlaps, in_same_contig)
    any_overlaps = np.any(raw_overlaps, axis=1)
    return any_overlaps<|MERGE_RESOLUTION|>--- conflicted
+++ resolved
@@ -430,10 +430,6 @@
     intersect_policy: str,
     quality_threshold: int,
     verbose: Union[bool, int]
-<<<<<<< HEAD
-) -> list[Tuple[str,str,int,int,str,str,int,int]]:
-    """Helper function to read intervals from bed file."""
-=======
 ) -> list[Tuple[str, str, int, int, str, str, int]]:
     """
     Helper function to read intervals from bed file.
@@ -441,7 +437,6 @@
     (input_file, chrom, start, stop, name, intersect_policy,
     quality_threshold, verbosity)
     """
->>>>>>> cee9e936
     intervals = []  # list of inputs for single_coverage
 
     with open(interval_file) as bed:
