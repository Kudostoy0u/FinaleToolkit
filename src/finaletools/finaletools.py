"""
Author: James Li
Created: 6/2/23
PI: Yaping Liu

Description:
Python script to calculate fragment features given a BAM file.

"""
# TODO: typing annotations for all functions

from __future__ import annotations
import pysam
import argparse
import gzip
import numpy as np
import time
<<<<<<< HEAD
from numba import jit
=======
import tempfile as tf
>>>>>>> c046236b
from tqdm import tqdm
from multiprocessing.pool import Pool
from typing import Union, TextIO, BinaryIO


def frag_bam_to_bed(input_file,
                    output_file,
                    contig=None,
                    quality_threshold=15,
                    verbose=False):
    """
    Take paired-end reads from bam_file and write to a BED file.

    Parameters
    ----------
    input_file : pysam.AlignedFile or str
    output_file : str
    contig : str, optional
    quality_threshold : int, optional
    verbose : bool, optional
    """
    if (verbose):
        start_time = time.time()
        print('Opening file')

    sam_file = None
    try:
        # Open file or asign AlignmentFile to sam_file
        if (type(input_file) == pysam.AlignmentFile):
            sam_file = input_file
        elif (type(input_file) == str):
            sam_file = pysam.AlignmentFile(input_file)
        else:
            raise TypeError(
                ("bam_file should be an AlignmentFile or path string.")
                )

        # Open output file
        if output_file.endswith('.gz'):
            out = gzip.open(output_file, 'wt')
        else:
            out = open(output_file, 'w')

        # iterate through reads and send to BED
        for read1 in sam_file.fetch(contig=contig):
            # Only select forward strand and filter out non-paired-end
            # reads and low-quality reads
            if (read1.is_read2
                or low_quality_read_pairs(read1, quality_threshold)):
                pass
            else:
                out.write(
                    f'{read1.reference_name}\t{read1.reference_start}\t'
                    '{read1.reference_start + read1.template_length}\n'
                    )
    except Exception as e:
        print("An error occurred:", str(e))

    finally:
        # Close everything when done
        if (type(input_file) == str):
            sam_file.close()
        out.close()

    if (verbose):
        end_time = time.time()
        print(f'frag_bam_to_bed took {end_time - start_time} s to complete')


def frags_in_region(frag_array: np.ndarray[int, int],
                   minimum: int,
                   maximum: int) -> np.ndarray[int, int]:
    """
    Takes an array of coordinates for ends of fragments and returns an
    array of fragments with coverage in the specified region. That is, a
    fragment is included if at least one base is in [minimum, maximum).

    Parameters
    ----------
    frag_array : ndarray
    minimum : int
    maximum : int

    Returns
    -------
    filtered_frags : ndarray
    """
    in_region = np.logical_and(
        np.less(frag_array[:, 0], maximum),
        np.greater_equal(frag_array[:, 1], minimum)
        )
    filtered_frags = frag_array[in_region]
    return filtered_frags


def _sam_frag_array(sam_file: pysam.AlignmentFile,
                    contig: str,
                    has_min_max: bool,
                    quality_threshold:int=15,
                    minimum: int=None,
                    maximum: int=None,
                    fraction_low: int=120,
                    fraction_high: int=180,
                    verbose: bool=False):
    frag_ends = []
    count = sam_file.count(contig=contig) if verbose else None
    if (has_min_max):
        for read1 in (tqdm(sam_file.fetch(contig=contig), total=count)
                      if verbose
                      else sam_file.fetch(contig=contig)):
            # Only select forward strand and filter out non-paired-end
            # reads and low-quality reads
            if (read1.is_read2
                or low_quality_read_pairs(read1, quality_threshold)):
                pass
            else:
                read_length = read1.template_length
                read_start = read1.reference_start
                read_stop = read1.reference_start + read_length
                if ((read_stop >= minimum)
                    and (read_start < maximum)
                    and (read_length >= fraction_low)
                    and (read_length <= fraction_high)):
                    frag_ends.append((read_start, read_stop))
    else:
        for read1 in (tqdm(sam_file.fetch(contig=contig), total=count)
                      if verbose
                      else sam_file.fetch(contig=contig)):
            # Only select forward strand and filter out non-paired-end
            # reads and low-quality reads
            if (read1.is_read2
                or low_quality_read_pairs(read1, quality_threshold)):
                pass
            else:
                frag_ends.append(
                    (read1.reference_start,
                     read1.reference_start + read1.template_length)
                     )
    return frag_ends


@jit
def _bed_frag_array(bed_file,
                    contig: str,
                    has_min_max: bool,
                    quality_threshold:int=15,
                    minimum: int=None,
                    maximum: int=None,
                    fraction_low: int=120,
                    fraction_high: int=180,
                    verbose: bool=False):
    frag_ends = []
    if (has_min_max):
        for line in (tqdm(bed_file) if verbose else bed_file):
            frag_info = line.split('\t')
            read_start = int(frag_info[1])
            read_stop = int(frag_info[2])
            read_length = read_stop - read_start
            if ((frag_info[0] == contig)
                and ((read_stop >= minimum)
                     and (read_start < maximum)
                     and (read_length >= fraction_low)
                     and (read_length <= fraction_high)
                     )
                ):
                frag_ends.append((read_start, read_stop))
    else:
        for line in (tqdm(bed_file) if verbose else bed_file):
            frag_info = line.split('\t')
            if (frag_info[0] == contig):
                frag_ends.append((int(frag_info[1]), int(frag_info[2])))
    return frag_ends


def frag_array(input_file: Union[str, pysam.AlignmentFile],
               contig: str,
               quality_threshold: int=15,
               minimum: int=None,
               maximum: int=None,
               fraction_low: int=120,
               fraction_high: int=180,
               verbose: bool=False
               ) -> np.ndarray[int, int]:
    """
    Reads from BAM, SAM, or BED file and returns a two column matrix
    with fragment start and stop positions.

    Parameters
    ----------
    input_file : str or AlignmentFile
    contig : str
    quality_threshold : int, optional
    minimum : int, optional
    maximum : int, optional
    fraction_low : int, optional
        Specifies lowest fragment length included in array. Default is
        120, equivalent to long fraction.
    fraction_high : int, optional
        Specifies highest fragment length included in array. Default is
        120, equivalent to long fraction.
    verbose : bool, optional

    Returns
    -------
    frag_ends : ndarray
        'ndarray' with shape (n, 2) where column 1 contains fragment
        start positions and column 2 contains fragment stop positions.
        If no fragments exist in the specified minimum-maximum interval,
        the returned 'ndarray' will have a shape of (0, 2)
    """
    # boolean flag indicating whether or not a minimum and maximum
    # location for one fragment end is specified.
    has_min_max = (minimum is not None) and (maximum is not None)
    if (minimum is None) != (maximum is None):
        raise ValueError(
            'Both minimum and maximum must either be present or absent.'
            )

    # input_file is AllignmentFile
    if (type(input_file) == pysam.AlignmentFile):
        sam_file = input_file
        frag_ends = _sam_frag_array(sam_file,
                                    contig,
                                    has_min_max,
                                    quality_threshold=quality_threshold,
                                    minimum=minimum, maximum=maximum,
                                    fraction_low=fraction_low,
                                    fraction_high=fraction_high,
                                    verbose=verbose)

    # input_file is a path string
    elif (type(input_file) == str):
        # BAM or SAM file
        if (input_file.endswith('.bam') or input_file.endswith('.sam')):
            with pysam.AlignmentFile(input_file, 'r') as sam_file:
                frag_ends = _sam_frag_array(
                sam_file,
                contig,
                has_min_max,
                quality_threshold=quality_threshold,
                minimum=minimum,
                maximum=maximum,
                fraction_low=fraction_low,
                fraction_high=fraction_high,
                verbose=verbose)
        # BED file
        elif (input_file.endswith('.bed')):
            with open(input_file, 'rt') as bed_file:
                frag_ends = _bed_frag_array(
                bed_file,
                contig,
                has_min_max,
                quality_threshold=quality_threshold,
                minimum=minimum,
                maximum=maximum,
                fraction_low=fraction_low,
                fraction_high=fraction_high,
                verbose=verbose)
        # BED.gz file
        elif (input_file.endswith('.bed.gz')):
            with gzip.open(input_file, 'rt') as bed_file:
                frag_ends = _bed_frag_array(
                    bed_file,
                    contig,
                    has_min_max,
                    quality_threshold=quality_threshold,
                    minimum=minimum,
                    maximum=maximum,
                    fraction_low=fraction_low,
                    fraction_high=fraction_high,
                    verbose=verbose)
        else:
            raise ValueError(
                'input_file can only have suffixes .bam, .sam, .bed, or '
                '.bed.gz'
                )

    else:
        raise TypeError(
            f'input_file is unsupported type "{type(input_file)}". Input_file '
            'should be a pysam.AlignmentFile or a string containing the path '
            'to a SAM or BAM file.'
            )

    # convert to ndarray
    frag_ends = np.array(frag_ends)

    if frag_ends.ndim == 1:
        frag_ends = frag_ends.reshape((0, 2))

    assert frag_ends.ndim == 2, (f'frag_ends has dims {frag_ends.ndim} and '
                                 f'shape {frag_ends.shape}')
    assert (frag_ends.shape == (0, 2)
            or frag_ends.shape[1] == 2), ('frag_ends has shape'
                                          f'{frag_ends.shape}')
    return frag_ends


def low_quality_read_pairs(read, min_mapq=15):
    """
    Return `True` if the sequenced read described in `read` is not a
    properly paired read with a Phred score exceeding `min_mapq`. Based
    on https://github.com/epifluidlab/cofragr/blob/master/python/frag_su
    mmary_in_intervals.py

    Parameters
    ----------
    read : pysam.AlignedSegment
        Sequenced read to check for quality, perfect pairing and if it
        is mapped.
    min_mapq : int, optional
        Minimum Phred score for map quality of read. Defaults to 15.

    Returns
    -------
    is_low_quality : bool
        True if read is low quality, unmapped, not properly paired.
    """

    return (read.is_unmapped
            or read.is_secondary
            or (not read.is_paired)
            or read.mate_is_unmapped
            or read.is_duplicate
            or read.mapping_quality < min_mapq
            or read.is_qcfail
            or read.is_supplementary
            or (not read.is_proper_pair)
            or read.reference_name != read.next_reference_name)


def not_read1_or_low_quality(read: pysam.AlignedRead, min_mapq: int=15):
    """
    Return `True` if the sequenced read described in `read` is not read1
    and a properly paired read with a Phred score exceeding `min_mapq`.

    Parameters
    ----------
    read : pysam.AlignedSegment
        Sequenced read to check for quality, perfect pairing and if it
        is mapped.
    min_mapq : int, optional
        Minimum Phred score for map quality of read. Defaults to 15.

    Returns
    -------
    is_low_quality : bool
        True if read is either not read1, is low quality, is unmapped,
        or is not properly paired.
    """
    return (low_quality_read_pairs(read, min_mapq=min_mapq)
            or not read.is_read1)


def frag_length(input_file: Union[str, pysam.AlignedSegment],
                contig: str=None,
                output_file: str=None, workers: int=1,
                quality_threshold: int=15,
                verbose: bool=False
                ) -> np.ndarray[int]:
    """
    Return `np.ndarray` containing lengths of fragments in `input_file`
    that are above the quality threshold and are proper-paired reads.

    Parameters
    ----------
    input_file : str or pysam.AlignmentFile
        BAM, SAM, or CRAM file containing paired-end fragment reads or
        its path. `AlignmentFile` must be opened in read mode.
    contig : string, optional
    output_file : string, optional
    quality_threshold : int, optional
    verbose : bool, optional

    Returns
    -------
    lengths : numpy.ndarray
        `ndarray` of fragment lengths from file and contig if
        specified.
    """
    if (verbose):
        start_time = time.time()
        print("Finding frag lengths.")

    lengths = []    # list of fragment lengths
    if (type(input_file) == pysam.AlignmentFile):
        sam_file = input_file
        if (verbose):
            print('Counting reads')
        count = sam_file.count(contig=contig) if verbose else None
        if (verbose):
            print(f'{count} reads counted')
        # Iterating on each read in file in specified contig/chromosome
        for read1 in (tqdm(sam_file.fetch(contig=contig), total=count)
                      if verbose
                      else sam_file.fetch(contig=contig)):
            # Only select forward strand and filter out non-paired-end
            # reads and low-quality reads
            if (not_read1_or_low_quality(read1, quality_threshold)):
                pass
            else:
                # append length of fragment to list
                lengths.append(abs(read1.template_length))
    else:
        if (verbose):
            print(f'Opening {input_file}')
        with pysam.AlignmentFile(input_file) as sam_file:   # Import
            if (verbose):
                print('Counting reads')
            count = sam_file.count(contig=contig) if verbose else None
            if (verbose):
                print(f'{count} reads counted')
            # Iterating on each read in file in specified
            # contig/chromosome
            for read1 in (tqdm(sam_file.fetch(contig=contig), total=count)
                          if verbose
                          else sam_file.fetch(contig=contig)):
                # Only select forward strand and filter out
                # non-paired-end reads and low-quality reads
                if (not_read1_or_low_quality(read1, quality_threshold)):
                    pass
                else:
                    # append length of fragment to list
                    lengths.append(abs(read1.template_length))

    # convert to array
    lengths = np.array(lengths)

    # check if output specified
    if (type(output_file) == str):
        if output_file.endswith(".bin"): # binary file
            with open(output_file, 'wt') as out:
                lengths.tofile(out)
        else:   # unaccepted file type
            raise ValueError(
                'output_file can only have suffixes .wig or .wig.gz.'
                )

    elif (output_file is not None):
        raise TypeError(
            f'output_file is unsupported type "{type(input_file)}". '
            'output_file should be a string specifying the path of the file '
            'to write output scores to.'
            )

    if (verbose):
        end_time = time.time()
        print(f'frag_length took {end_time - start_time} s to complete')

    return lengths


def frag_center_coverage(input_file,
                         contig,
                         start,
                         stop,
                         output_file=None,
                         quality_threshold=15,
                         verbose=False):
    """
    Return estimated fragment coverage over specified `contig` and
    region of`input_file`. Uses an algorithm where the midpoints of
    fragments are calculated and coverage is tabulated from the
    midpoints that fall into the specified region. Not suitable for
    fragments of size approaching region size.

    Parameters
    ----------
    input_file : str or pysam.AlignmentFile
        BAM, SAM, or CRAM file containing paired-end fragment reads or
        its path. `AlignmentFile` must be opened in read mode.
    contig : string
    start : int
    stop : int
    output_file : string, optional
    quality_threshold : int, optional
    verbose : bool, optional

    Returns
    -------
    coverage : int
        Fragment coverage over contig and region.
    """
    # TODO: determine if reference (like as found in pysam) is necessary
    # TODO: consider including region string (like in pysam)

    if (verbose):
        start_time = time.time()

    # initializing variable for coverage tuple outside of with statement
    coverage = 0

    if (type(input_file) == pysam.AlignmentFile):
        sam_file = input_file
        # Iterating on each read in file in specified contig/chromosome
        for read1 in sam_file.fetch(contig=contig):
            # Only select forward strand and filter out non-paired-end
            # reads and low-quality reads
            if (not_read1_or_low_quality(read1, quality_threshold)):
                pass
            else:
                # calculate mid-point of fragment
                center = read1.reference_start + read1.template_length // 2
                if ((center >= start) and (center < stop)):
                    coverage += 1
    else:
        with pysam.AlignmentFile(input_file, 'r') as sam_file:
            # Iterating on each read in file in
            # specified contig/chromosome
            for read1 in sam_file.fetch(contig=contig):
                # Only select forward strand and filter out
                # non-paired-end reads and low-quality reads
                if not_read1_or_low_quality(read1, quality_threshold):
                    pass
                else:
                    # calculate mid-point of fragment
                    center = read1.reference_start + read1.template_length // 2
                    if ((center >= start) and (center < stop)):
                        coverage += 1
    if (verbose):
        end_time = time.time()
        print(f'frag_coverage took {end_time - start_time} s to complete')

    return coverage

@jit(nopython=True)
def _single_wps(window_start: int,
                window_stop: int,
                window_position: int,
                frag_ends: np.ndarray[int, int]
                ) -> tuple[int, int]:
    # count number of totally spanning fragments
    is_spanning = ((frag_ends[:, 0] < window_start)
                   * (frag_ends[:, 1] > window_stop))
    num_spanning = np.sum(is_spanning)

    # count number of fragments with end in window
    is_start_in = ((frag_ends[:, 0] >= window_start)
                   * (frag_ends[:, 0] <= window_stop))
    is_stop_in = ((frag_ends[:, 1] >= window_start)
                  * (frag_ends[:, 1] <= window_stop))
    is_end_in = np.logical_or(is_start_in, is_stop_in)
    num_end_in = np.sum(is_end_in)

    # calculate wps and return
    return (window_position, num_spanning - num_end_in)


@jit
def _vectorized_wps(frag_ends, window_starts, window_stops):
    """
    Unused helper function for vectorization
    """


    w_starts = np.column_stack(window_starts)
    w_stops = np.column_stack(window_stops)
    frag_starts = np.row_stack(frag_ends[:, 0])
    frag_stops = np.row_stack(frag_ends[:, 1])

    is_spanning = np.logical_and(
            np.less_equal(frag_starts, w_starts),
            np.greater_equal(frag_stops, w_stops))
    
    n_spanning = np.sum(is_spanning, axis=0)
        
    start_in = np.logical_and(
        np.less(frag_starts, w_starts),
        np.greater_equal(frag_starts, w_stops))
    
    stop_in = np.logical_and(
        np.less(frag_stops, w_starts),
        np.greater_equal(frag_stops, w_stops))
    
    end_in = np.logical_or(start_in, stop_in)

    n_end_in = np.sum(end_in, axis=0)

    scores = n_spanning - n_end_in

    return scores


@jit(nopython=True)
def _wps_loop(frag_ends: np.ndarray[int],
              start: int,
              stop: int,
              window_size: int):
    # array to store positions and scores
    scores = np.zeros((stop-start, 2))
    window_centers = np.arange(start, stop, dtype=np.int64)
    scores[:, 0] = window_centers
    window_starts = np.zeros(stop-start)
    window_stops = np.zeros(stop-start)
    np.rint(window_centers - window_size * 0.5, window_starts)
    np.rint(window_centers + window_size * 0.5 - 1, window_stops)
    # inclusive

    for i in range(stop-start):
        scores[i, :] = _single_wps(
            window_starts[i],
            window_stops[i],
            window_centers[i],
            frag_ends)
        
    return scores


def wps(input_file: Union[str, pysam.AlignmentFile],
        contig: str,
        start: Union[int, str],
        stop: Union[int, str],
        output_file: str=None,
        window_size: int=120,
        fraction_low: int=120,
        fraction_high: int=180,
        quality_threshold: int=15,
        verbose: Union[bool, int]=0
        ) -> np.ndarray[int, int]:
    """
    Return Windowed Protection Scores as specified in Snyder et al
    (2016) over a region [start,stop).

    Parameters
    ----------
    input_file : str or pysam.AlignmentFile
        BAM or SAM file containing paired-end fragment reads or its
        path. `AlignmentFile` must be opened in read mode.
    contig : str
    start : int
    stop : int
    output_file : string, optional
    window_size : int, optional
        Size of window to calculate WPS. Default is k = 120, equivalent
        to L-WPS.
    fraction_low : int, optional
        Specifies lowest fragment length included in calculation.
        Default is 120, equivalent to long fraction.
    fraction_high : int, optional
        Specifies highest fragment length included in calculation.
        Default is 120, equivalent to long fraction.
    quality_threshold : int, optional
    workers : int, optional
    verbose : bool, optional

    Returns
    -------
    scores : numpy.ndarray
        np array of shape (n, 2) where column 1 is the coordinate and
        column 2 is the score and n is the number of coordinates in
        region [start,stop)
    """

    if (verbose):
        start_time = time.time()
        print("Reading fragments")

    # set start and stop to ints
    start = int(start)
    stop = int(stop)

    # set minimum and maximum values for fragments. These extend farther
    # than needed
    minimum = round(start - window_size)
    maximum = round(stop + window_size)

    # read fragments from file
    frag_ends = frag_array(input_file,
                           contig,
                           quality_threshold,
                           minimum=minimum,
                           maximum=maximum,
                           fraction_low=fraction_low,
                           fraction_high=fraction_high,
                           verbose=(verbose>=2))

    if (verbose):
        print("Done reading fragments, preparing for WPS calculation.")
    # check if no fragments exist on this interval
    if (frag_ends.shape == (0, 2)):

        scores = np.zeros((stop-start, 2))
        scores[:, 0] = np.arange(start, stop, dtype=int)
    else:
        scores = _wps_loop(frag_ends, start, stop, window_size)
        

    # TODO: consider switch-case statements and determine if they
    # shouldn't be used for backwards compatability
    if (type(output_file) == str):   # check if output specified

        if (verbose):
            print('Writing to output file.')

        if output_file.endswith(".wig.gz"): # zipped wiggle
            with gzip.open(output_file, 'wt') as out:
                # declaration line
                out.write(
                    f'fixedStep\tchrom={contig}\tstart={start}\t'
                    f'step={1}\tspan={stop-start}\n'
                    )
                for score in scores[:, 1]:
                    out.write(f'{score}\n')

        elif output_file.endswith(".wig"):  # wiggle
            with open(output_file, 'wt') as out:
                # declaration line
                out.write(
                    f'fixedStep\tchrom={contig}\tstart={start}\tstep='
                    f'{1}\tspan={stop-start}\n'
                    )
                for score in scores[:, 1]:
                    out.write(f'{score}\n')

        else:   # unaccepted file type
            raise ValueError(
                'output_file can only have suffixes .wig or .wig.gz.'
                )

    elif (output_file is not None):
        raise TypeError(
            f'output_file is unsupported type "{type(input_file)}". '
            'output_file should be a string specifying the path of the file '
            'to output scores to.'
            )

    if (verbose):
        end_time = time.time()
        print(f'wps took {end_time - start_time} s to complete')

    return scores


def _agg_wps_single_contig(input_file: Union[str, str],
                           contig_site_bed: TextIO,
                           contig: str,
                           window_size: int=120,
                           size_around_sites: int=5000,
                           quality_threshold: int=15,
                           workers: int=1,
                           verbose: Union[int, bool]=0
                           ):
    """
    Helper function for aggregate_wps. Aggregates wps over sites in one
    contig.

    Parameters
    ----------
    input_file : str or pysam.AlignmentFile
        BAM or SAM file containing paired-end fragment reads or its
        path. `AlignmentFile` must be opened in read mode.
    contig : str
    window_size : int, optional
        Size of window to calculate WPS. Default is k = 120, equivalent
        to L-WPS.
    quality_threshold : int, optional
    workers : int, optional
    verbose : int or bool, optional

    Returns
    -------
    scores : numpy.ndarray
        np array of shape (window_size, 2) where column 1 is the coordinate and
        column 2 is the score.
    """
    contig_frags = frag_array(input_file,
                              contig,
                              quality_threshold,
                              )
    # TODO: implement
    return None


def contig_site_bams(site_bed: str,
                      genome_path: str
                      ) -> dict[str, BinaryIO]:
    with open(genome_path) as genome:
        contigs = [line.split()[0] for line in genome.readlines()]
    tempdir = tf.TemporaryDirectory()
    tempfiles = [f'{tempdir.name}/{contig}.bed' for contig in contigs]
    contig_dict = dict(zip(contigs, tempfiles))
    # TODO: this is known to be broken
    with open(site_bed) as sites:
        for line in sites:
            contig = line.split()[0]
            contig_dict[contig].write(line)
        print(contig_dict.values())
    for file in contig_dict.values():
        file.seek(0)
    return contig_dict


def aggregate_wps(input_file: Union[pysam.AlignmentFile, str],
                  site_bed: str,
                  output_file: str=None,
                  window_size: int=120,
                  size_around_sites: int=5000,
                  fraction_low: int=120,
                  fraction_high: int=180,
                  quality_threshold: int=15,
                  workers: int=1,
                  verbose: Union[bool, int]=0
                  ) -> np.ndarray[int, int]:
    """
    Function that aggregates WPS over sites in BED file
    """
    if (verbose):
        start_time = time.time()
        print(
            f"""
            Calculating aggregate WPS
            input_file: {input_file}
            site_bed: {site_bed}
            output_file: {output_file}
            window_size: {window_size}
            size_around_sites: {size_around_sites}
            quality_threshold: {quality_threshold}
            verbose: {verbose}
            """
            )

    scores = np.zeros((size_around_sites, 2))

    # Values to add to center of each site to get start and stop of each
    # wps function
    left_of_site = round(-size_around_sites / 2)
    right_of_site = round(size_around_sites / 2)

    assert right_of_site - left_of_site == size_around_sites
    scores[:, 0] = np.arange(left_of_site, right_of_site)

    unaggregated_scores = []

    if (verbose):
        print(f'Opening {input_file}...')

    with pysam.AlignmentFile(input_file) as file:
        if (verbose >= 2):
            with open(site_bed, 'rt') as sites:
                print('File opened! counting lines')
                bed_length = 0
                for line in sites:
                    bed_length += 1
        with open(site_bed, 'rt') as sites:
            # verbose stuff
            if (verbose):
                print(f'File opened! Iterating through sites...')

            # aggregate wps over sites in bed file
            for line in (
                tqdm(sites, total=bed_length) if verbose>=2 else sites
                ):
                line_items = line.split()
                if ('.' in line_items[5]):
                    continue
                single_scores = wps(file,
                                    line_items[0],
                                    int(line_items[1]) + left_of_site,
                                    int(line_items[1]) + right_of_site,
                                    output_file=None,
                                    window_size=window_size,
                                    fraction_low=fraction_low,
                                    fraction_high=fraction_high,
                                    quality_threshold=quality_threshold,
                                    verbose=(verbose-2 if verbose-2>0 else 0)
                                    )[:, 1]

                if ('+' in line_items[5]):
                    unaggregated_scores.append(single_scores)
                elif ('-' in line_items[5]):
                    single_scores = np.flip(single_scores)
                    unaggregated_scores.append(single_scores)
                else:   # sites without strand direction are ignored
                    pass
            scores[:, 1] = np.sum(unaggregated_scores, axis=0)

    if (verbose):
        print(f'Aggregation complete!')

    if (type(output_file) == str):   # check if output specified
        if (verbose):
            print(f'Output file {output_file} specified. Opening...')
        if output_file.endswith(".wig.gz"): # zipped wiggle
            with gzip.open(output_file, 'wt') as out:
                if (verbose):
                    print(f'File opened! Writing...')

                # declaration line
                out.write(
                    f'fixedStep\tchrom=.\tstart={left_of_site}\tstep={1}\tspan'
                    f'={window_size}\n'
                    )
                for score in (tqdm(scores[:, 1])
                              if verbose >= 2
                              else scores[:, 1]):
                    out.write(f'{score}\n')

        elif output_file.endswith(".wig"):  # wiggle
            with open(output_file, 'wt') as out:
                if (verbose):
                    print(f'File opened! Writing...')
                # declaration line
                out.write(
                    f'fixedStep\tchrom=.\tstart={left_of_site}\tstep={1}\tspan'
                    f'={window_size}\n'
                    )
                for score in (tqdm(scores[:, 1])
                              if verbose >= 2
                              else scores[:, 1]):
                    out.write(f'{score}\n')

        else:   # unaccepted file type
            raise ValueError(
                'output_file can only have suffixes .wig or .wig.gz.'
                )

    elif (output_file is not None):
        raise TypeError(
            f'output_file is unsupported type "{type(input_file)}". '
            'output_file should be a string specifying the path of the file '
            'to output scores to.'
            )

    if (verbose):
        end_time = time.time()
        print(f'aggregate_wps took {end_time - start_time} s to complete')

    return scores


# TODO: look through argparse args and fix them all
if __name__ == '__main__':
    parser = argparse.ArgumentParser(
        description='Calculates fragmentation features given a CRAM/BAM/SAM '
        'file',
        epilog='')
    subparsers = parser.add_subparsers(title='subcommands',
                                       dest='subcommand')

    # Common arguments

    # Subcommand 1: frag-coverage
    parser_command1 = subparsers.add_parser('frag-center-coverage',
                                            description=(
                                                'Calculates fragmentation '
                                                'coverage over a region given '
                                                'a CRAM/BAM/SAM file')
                                            )
    # inclusive location of region start in 0-based coordinate system.
    # If not included, will end at the end of the chromosome
    parser_command1.add_argument('--start', type=int)
    # exclusive location of region end in 0-based coordinate system.
    # If not included, will end at the end of the chromosome
    parser_command1.add_argument('--stop', type=int)
    parser_command1.add_argument('--region')   # samtools region string
    parser_command1.add_argument('--method', default="frag-center")
    parser_command1.add_argument('-v', '--verbose', default=False, type=bool)
    parser_command1.set_defaults(func=frag_center_coverage)

    # Subcommand 2: frag-length
    parser_command2 = subparsers.add_parser(
        'frag-length', prog='frag-length',
        description='Calculates fragment lengths given a CRAM/BAM/SAM file'
        )
    parser_command2.add_argument('input_file')
    parser_command2.add_argument('--contig')
    parser_command2.add_argument('--output_file')
    parser_command2.add_argument('--workers', default=1, type=int)
    parser_command2.add_argument('--quality_threshold', default=15, type=int)
    parser_command2.add_argument('-v', '--verbose', action='store_true')
    parser_command2.set_defaults(func=frag_length)

    # Subcommand 3: wps()
    parser_command3 = subparsers.add_parser(
        'wps', prog='wps',
        description='Calculates Windowed Protection Score over a region given '
        'a CRAM/BAM/SAM file'
        )
    parser_command3.add_argument('input_file')
    parser_command3.add_argument('contig')
    # inclusive location of region start in 0-based coordinate system.
    # If not included, will start at the beginning of the chromosome
    parser_command3.add_argument('start', type=int)
    # exclusive location of region end in 0-based coordinate system.
    # If not included, will end at the end of the chromosome
    parser_command3.add_argument('stop', type=int)
    parser_command3.add_argument('-o', '--output_file')
    parser_command3.add_argument('--window_size', default=120, type=int)
    parser_command3.add_argument('-lo', '--fraction_low', default=120,
                                 type=int)
    parser_command3.add_argument('-hi', '--fraction_high', default=180,
                                 type=int)
    parser_command3.add_argument('-n', '--workers', default=1, type=int)
    parser_command3.add_argument('--quality_threshold', default=15, type=int)
    parser_command3.add_argument('-v', '--verbose', action='count')
    parser_command3.set_defaults(func=wps)

    # Subcommand 4: aggregate-wps
    parser_command4 = subparsers.add_parser(
        'aggregate-wps',
        prog='aggregate-wps',
        description='Calculates Windowed Protection Score over a region '
        'around sites specified in a BED file from alignments in a '
        'CRAM/BAM/SAM file'
        )
    parser_command4.add_argument('input_file')
    parser_command4.add_argument('site_bed')
    parser_command4.add_argument('-o', '--output_file')
    parser_command4.add_argument('--size_around_sites', default=5000, type=int)
    parser_command4.add_argument('--window_size', default=120, type=int)
    parser_command4.add_argument('-lo', '--fraction_low', default=120,
                                 type=int)
    parser_command4.add_argument('-hi', '--fraction_high', default=180,
                                 type=int)
    parser_command4.add_argument('--workers', default=1, type=int)
    parser_command4.add_argument('-v', '--verbose', action='count')
    parser_command4.set_defaults(func=aggregate_wps)


    args = parser.parse_args()
    function = args.func
    funcargs = vars(args)
    funcargs.pop('func')
    funcargs.pop('subcommand')
    # print(funcargs)
    function(**funcargs)<|MERGE_RESOLUTION|>--- conflicted
+++ resolved
@@ -15,11 +15,8 @@
 import gzip
 import numpy as np
 import time
-<<<<<<< HEAD
+import tempfile as tf
 from numba import jit
-=======
-import tempfile as tf
->>>>>>> c046236b
 from tqdm import tqdm
 from multiprocessing.pool import Pool
 from typing import Union, TextIO, BinaryIO
